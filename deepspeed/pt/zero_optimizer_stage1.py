import math
import torch
import torch.distributed as dist
from torch._utils import _flatten_dense_tensors, _unflatten_dense_tensors
from collections import defaultdict

from deepspeed.pt.zero_utils import _initialize_parameter_parallel_groups
from deepspeed.pt.log_utils import log_dist, logger
from deepspeed.pt.loss_scaler import LossScaler, DynamicLossScaler
from deepspeed.pt.deepspeed_utils import get_grad_norm, CheckOverflow
from deepspeed.pt.deepspeed_zero_config import ZERO_OPTIMIZATION_OPTIMIZER_STATES


def get_alignment_padding(flattened_lean_size, sub_partition_id, sub_partition_size):
    sub_partition_high_limit = (sub_partition_id + 1) * sub_partition_size
    if sub_partition_high_limit <= flattened_lean_size:
        return 0
    else:
        return min(sub_partition_size, sub_partition_high_limit - flattened_lean_size)


def get_group_alignment_padding(tensor_list, sub_partition_size, sub_partition_count):
    group_paddings = []
    flattened_size = sum([tensor.numel() for tensor in tensor_list])
    for i in range(sub_partition_count):
        padding = get_alignment_padding(flattened_size, i, sub_partition_size)
        group_paddings.append(padding)

    logger.info("****Padding information*****")
    logger.info(f"tensor_size = {flattened_size}")
    logger.info(f"sub_partition_size = {sub_partition_size}")
    logger.info(f"sub_partition_count = {sub_partition_count}")
    for i, padding in enumerate(group_paddings):
        logger.info(f"padding[{i}] = {padding}")

    return group_paddings


def flatten_dense_tensors_sub_partition_aligned(tensor_list,
                                                dp,
                                                max_elements_per_comm,
                                                pg):
    assert (max_elements_per_comm >= dp,
            f"max_elements_per_comm {max_elements_per_comm} < dp {dp}")

    num_elements = sum(t.numel() for t in tensor_list)
    log_dist("Total number of elements in model: {}, max elements per com: {}".format(
        num_elements,
        max_elements_per_comm),
             ranks=[0])

    # Compute aligned partition size based on parameter count
    aligned_param_partition_size = math.ceil(num_elements / dp)

    # Compute aligned partition size based on communication size
    aligned_comm_partition_size = int(max_elements_per_comm // dp)

    if aligned_param_partition_size <= aligned_comm_partition_size:
        sub_partition_count = 1
        sub_partition_size = aligned_param_partition_size
    else:
        sub_partition_count = math.ceil(aligned_param_partition_size /
                                        aligned_comm_partition_size)
        sub_partition_size = aligned_comm_partition_size

    # Compute required padding  for alignment to dp and max_elements_per_comm
    padding = (sub_partition_count * sub_partition_size * dp) - num_elements

    log_dist(
        f"sub_partition_count: {sub_partition_count}, sub_partition_size: {sub_partition_size}, padding: {padding}",
        ranks=[0])
    log_dist(
        f"number of elements with padding: {num_elements} + {padding} = {num_elements + padding}",
        ranks=[0])

    if padding == 0:
        aligned_tensor_list = tensor_list
    else:
        pad_tensor = torch.zeros(padding,
                                 device=tensor_list[0].device,
                                 dtype=tensor_list[0].dtype)
        aligned_tensor_list = tensor_list + [pad_tensor]

<<<<<<< HEAD
    if pg is None or dist.get_rank(group=pg) == 0:
        print("Number of Elements (w. padding) is ", num_elements)
        lean_num_elements = sum([tensor.numel() for tensor in tensor_list])
        print(
            f"Padding overhead is {num_elements} / {lean_num_elements} = {num_elements/lean_num_elements}"
        )

    padded_num_elems = 0
    for p in padded_tensor_list:
        padded_num_elems += p.numel()
    assert num_elements == padded_num_elems, "{} != {}, rank={}".format(num_elements, padded_num_elems, dist.get_rank())

    return _flatten_dense_tensors(padded_tensor_list)
=======
    return _flatten_dense_tensors(aligned_tensor_list)
>>>>>>> f5453124


def _single_range_check(current_index, start_index, end_index, tensor_size):
    offset = 0
    if (current_index >= start_index) and (current_index < end_index):
        # Fully inside bounds
        return True, offset
    elif (start_index > current_index) and (start_index < (current_index + tensor_size)):
        # Partially contained, compute offset
        offset = start_index - current_index
        return True, offset
    else:
        return False, offset


def _range_check(current_index, element_intervals, tensor_size):
    results = []
    for comm_idx, interval in enumerate(element_intervals):
        start_index, end_index = interval
        contained, offset = _single_range_check(current_index, start_index, end_index, tensor_size)
        if contained:
            results.append((contained, offset, comm_idx))
    if len(results) == 0:
        return [(False, 0, -1)]
    return results


class FP16_DeepSpeedZeroOptimizer_Stage1(object):
    """
    FP16_DeepSpeedZeroOptimizer_Stage1 designed to reduce the memory footprint
    required for training large deep learning models.

    For more details please see ZeRO: Memory Optimization Towards Training A Trillion Parameter Models
    https://arxiv.org/abs/1910.02054

    This version aligns with stage-1 in the paper above.
    """
    def __init__(self,
                 init_optimizer,
                 static_loss_scale=1.0,
                 dynamic_loss_scale=False,
                 dynamic_loss_args=None,
                 verbose=True,
                 dp_process_group=None,
                 partition_size=None,
                 mpu=None,
                 all_gather_partitions=True,
                 allgather_size=500000000,
                 clip_grad=0.0,
                 max_elements_per_comm=5e8):

        if dp_process_group is not None and partition_size is not None:
            raise ValueError("Cannot specify both dp_process_group "
                             "and partition size")

        if dp_process_group is None:
            dp_process_group = _initialize_parameter_parallel_groups(partition_size)

        if not torch.cuda.is_available:
            raise SystemError("Cannot use fp16 without CUDA.")
        self.optimizer = init_optimizer

        self.verbose = verbose
        self.dp_process_group = dp_process_group

        # TODO: automatically turn off if #params > some_limit
        self.all_gather_partitions = all_gather_partitions
        self.allgather_size = allgather_size

        self.max_elements_per_comm = max_elements_per_comm
        logger.info("max_elements_per_comm={}".format(max_elements_per_comm))

        # param flattened by groups
        self.fp16_groups = []
        self.fp16_groups_flat = []

        # Setup bookkeeping data structures depending on partitioning type

        # parallel_sub_partitioned_fp16_groups[group-idx] -> [comm-ids] -> [rank-ids]
        self.parallel_sub_partitioned_fp16_groups = []
        # same underlying data as above but viewed as: [groups] -> [rank-ids] -> [comm-ids]
        self.parallel_comm_sub_partitioned_fp16_groups = []

        # 32-bit sub-partitions of the parallel partitioned parameters
        # that this process will update
        self.local_sub_partitions_of_fp32_groups = []

        # param partition info

        # parameters in each group that will not be updated by this process directly
        self.params_not_local = []

        # parameters that will be updated by this process directly
        self.params_in_rank_sub_partitions = []

        # parameter offsets for parameters in sub-partitions. Parameter
        # boundaries may not align with sub-partition boundaries
        # so we need to keep track of the offsets
        self.params_in_rank_sub_partitions_offsets = []

        # number of elements per sub-partition in each group
        self.sub_partition_sizes = []

        # number of communication intervals for each group
        self.num_comm_intervals_per_group = []

        local_rank = dist.get_rank(group=self.dp_process_group)

        self.group_paddings = []
        self.partition_count = dist.get_world_size(group=self.dp_process_group)

        # loop to deal with groups
        for i, param_group in enumerate(self.optimizer.param_groups):
            # push this group to list before modify
            self.fp16_groups.append(param_group['params'])

            # flattens all tensors into single 1d tensor aligned with sub-partition size for later dividing
            # RS: create aligned sub-partitions
            self.fp16_groups_flat.append(
                flatten_dense_tensors_sub_partition_aligned(
                    tensor_list=self.fp16_groups[i],
                    dp=dist.get_world_size(group=self.dp_process_group),
                    max_elements_per_comm=self.max_elements_per_comm,
                    pg=self.dp_process_group))

            # TODO: I don't think this does anything?
            # set model fp16 weight to slices of flattened buffer
            updated_params = _unflatten_dense_tensors(self.fp16_groups_flat[i],
                                                      self.fp16_groups[i])
            for p, q in zip(self.fp16_groups[i], updated_params):
                p.data = q.data

            # divide the flat weights into near equal partition equal to the data parallel degree
            # each process will compute on a different part of the partition
            # RS: split into two layer list -> [comm-id] -> [sub-partitions per rank]
            comm_partitions, dp_sub_partitions, element_intervals, sub_partition_size, num_comm_intervals = \
                self.get_data_parallel_sub_partitions(
                    tensor=self.fp16_groups_flat[i],
                    max_elements_per_comm=self.max_elements_per_comm,
                    world_size=dist.get_world_size(
                        group=self.dp_process_group),
                    dp_process_group=self.dp_process_group
                )
            self.parallel_comm_sub_partitioned_fp16_groups.append(
                comm_partitions)  # comm -> rank
            self.parallel_sub_partitioned_fp16_groups.append(
                dp_sub_partitions)  # rank -> comm
            self.sub_partition_sizes.append(sub_partition_size)
            self.num_comm_intervals_per_group.append(num_comm_intervals)
            # data_parallel_partitions = self.get_data_parallel_partitions(self.fp16_groups_flat[i])
            # self.parallel_partitioned_fp16_groups.append(data_parallel_partitions)

            # a partition of the fp32 master weights that will be updated by this process
            # RS: store/detach/cast our local sub-partitions
            local_sub_partitions = []
            for sub_partition in self.parallel_sub_partitioned_fp16_groups[i][
                    local_rank]:
                fp32_sub_partition = sub_partition.clone().float().detach()
                fp32_sub_partition.requires_grad = True
                local_sub_partitions.append(fp32_sub_partition)
            self.local_sub_partitions_of_fp32_groups.append(local_sub_partitions)

            # Compute sub_partition paddings
            sub_partition_paddings = get_group_alignment_padding(
                tensor_list=self.fp16_groups[i],
                sub_partition_size=sub_partition_size,
                sub_partition_count=num_comm_intervals * self.partition_count)
            self.group_paddings.append(sub_partition_paddings)

            # modify optimizer of have flat master weight
            # self.single_partition_of_fp32_groups[i].requires_grad = True # keep this in case internal optimizer uses it
            param_group['params'] = self.local_sub_partitions_of_fp32_groups[i]

            # RS: divide up the sub-partitions and keep track of offsets for each param
            # partition_size = len(self.fp16_groups_flat[i]) / dist.get_world_size(group=self.dp_process_group)
            params_in_rank_sub_partition, params_in_rank_sub_partitions_offsets, \
            params_not_local = self.get_all_sub_partition_info(
                tensor_list=self.fp16_groups[i],
                all_element_intervals=element_intervals,
                local_rank=local_rank,
                world_size=dist.get_world_size(group=self.dp_process_group)
            )

            self.params_in_rank_sub_partitions.append(params_in_rank_sub_partition)
            self.params_not_local.append(params_not_local)
            self.params_in_rank_sub_partitions_offsets.append(
                params_in_rank_sub_partitions_offsets)

        # we may have a way of fusing dynamic scale. Do not support for now
        if dynamic_loss_scale:
            if dynamic_loss_args is None:
                self.loss_scaler = DynamicLossScaler()
            else:
                self.loss_scaler = DynamicLossScaler(**dynamic_loss_args)

            self.dynamic_loss_scale = True

        else:
            self.dynamic_loss_scale = False
            self.loss_scaler = LossScaler(scale=static_loss_scale)
            self.cur_iter = 0

        self.mpu = mpu
        self.clip_grad = clip_grad

        self.overflow = False
        self.overflow_checker = CheckOverflow(self.fp16_groups,
                                              mpu=self.mpu,
                                              zero_reduce_scatter=True)

        self._initialize_optimizer_states()

    def _initialize_optimizer_states(self):
        for group_idx, group in enumerate(self.local_sub_partitions_of_fp32_groups):
            for idx, sub_partition_param in enumerate(group):
                sub_partition_grad = torch.zeros(int(
                    self.sub_partition_sizes[group_idx]),
                                                 dtype=sub_partition_param.dtype).cuda()
                sub_partition_param.grad = sub_partition_grad

        self.optimizer.step()

        for group in self.local_sub_partitions_of_fp32_groups:
            for idx, sub_partition_param in enumerate(group):
                sub_partition_param.grad = None

    @staticmethod
    def get_data_parallel_sub_partitions(tensor,
                                         max_elements_per_comm,
                                         world_size,
                                         dp_process_group=None):
        total_num_elements = tensor.numel()

        # if total elements is less than our max, revert to splitting into dp partitions
        max_elements_per_comm = min(total_num_elements, max_elements_per_comm)
        sub_partition_size = int(max_elements_per_comm // world_size)

        # Ensure partition alignment was done correctly
        num_sub_partitions = int(total_num_elements // sub_partition_size)
        assert total_num_elements % sub_partition_size == 0, "{} % {} != 0".format(total_num_elements, sub_partition_size)

        # Ensure comm interval alignment was done correctly.
        num_comm_intervals = int(num_sub_partitions // world_size)
        assert num_sub_partitions % world_size == 0, "{} % {} != 0".format(num_sub_partitions, world_size)

        if not dist.is_initialized() or dist.get_rank(group=dp_process_group) == 0:
            logger.info("**** partition info:")
            logger.info("\t total_num_elements=%s", total_num_elements)
            logger.info("\t world_size=%s", world_size)
            logger.info("\t max_elements_per_comm=%s", max_elements_per_comm)
            logger.info("\t sub_partition_size=%s", sub_partition_size)
            logger.info("\t num_sub_partitions=%s", num_sub_partitions)
            logger.info("\t num_comm_intervals=%s", num_comm_intervals)
            logger.info("****")

        # [comm_id] -> [rank]
        comm_partitions = []
        for _ in range(num_comm_intervals):
            comm_partitions.append([])

        start = 0
        comm_id = 0
        element_intervals = defaultdict(
            list)  # [rank] -> [(start,end), (start,end), ...]
        for idx in range(num_sub_partitions):
            rank_id = idx % world_size
            sub_partition = tensor.narrow(0, start, sub_partition_size).detach()
            element_intervals[rank_id].append((start, start + sub_partition_size))
            comm_partitions[comm_id].append(sub_partition)
            start = start + sub_partition_size
            if rank_id == (world_size - 1):
                comm_id += 1

        # [rank] -> [comm_id]
        sub_partitions = []
        for _ in range(world_size):
            sub_partitions.append([])
        for comm_id, partitions in enumerate(comm_partitions):
            for rank_id, partition in enumerate(partitions):
                sub_partitions[rank_id].append(partition)

        return comm_partitions, sub_partitions, element_intervals, sub_partition_size, num_comm_intervals

    @staticmethod
    def get_all_sub_partition_info(tensor_list,
                                   all_element_intervals,
                                   local_rank,
                                   world_size):
        params_not_local = []

        # [rank] -> [comm-id] -> [param/offset]
        params_in_rank_sub_partition = []
        params_in_rank_sub_partitions_offsets = []

        for rank in range(world_size):
            params_in_local_sub_partition = []
            local_sub_partition_offsets = []
            comm_tensor_list = []
            comm_offset_list = []
            current_index = 0
            prev_comm_idx = 0
            for iii, tensor in enumerate(tensor_list):
                tensor_size = tensor.numel()
                #if local_rank == 0:
                #    # logger.info("rank={}, current_index={}, tensor_size={}, tensor-idx={}".format(rank,
                #        current_index, tensor_size, iii))
                results_list = _range_check(current_index,
                                            all_element_intervals[rank],
                                            tensor_size)
                for contained, offset, comm_idx in results_list:
                    #if local_rank == 0:
                    #    logger.info("rank={}, contained={}, offset={}, comm_idx={}".format(rank, contained,
                    #        offset, comm_idx))
                    if contained:
                        if prev_comm_idx != comm_idx:
                            params_in_local_sub_partition.append(comm_tensor_list)
                            comm_tensor_list = []
                            local_sub_partition_offsets.append(comm_offset_list)
                            comm_offset_list = []
                        comm_tensor_list.append(tensor)
                        comm_offset_list.append(offset)
                        prev_comm_idx = comm_idx
                    elif rank == local_rank:
                        params_not_local.append(tensor)

                current_index = current_index + tensor_size

            #assert len(comm_tensor_list) > 0
            #assert len(comm_offset_list) > 0
            params_in_local_sub_partition.append(comm_tensor_list)
            local_sub_partition_offsets.append(comm_offset_list)

            params_in_rank_sub_partition.append(params_in_local_sub_partition)
            params_in_rank_sub_partitions_offsets.append(local_sub_partition_offsets)

        return params_in_rank_sub_partition, params_in_rank_sub_partitions_offsets, params_not_local

    @staticmethod
    def get_flat_sub_partitions(comm_tensor_list,
                                comm_param_offsets,
                                sub_partition_size,
                                dtype,
                                num_comm_intervals=None,
                                default_device=None,
                                return_partition_params=False):
        partition_params = []
        final_param_offsets = []
        flat_sub_partitions = []
        for tensor_list, param_offsets in zip(comm_tensor_list, comm_param_offsets):
            flat_tensor_list = []
            current_size = 0
            my_offsets = []
            my_params = []

            if dtype is None:
                dtype = tensor_list[0].dtype

            for i, tensor in enumerate(tensor_list):
                if tensor.grad is None:
                    tensor.grad = torch.zeros(tensor.size(),
                                              dtype=tensor.dtype,
                                              device=tensor.device)
                param = tensor
                tensor = tensor.grad
                num_elements = tensor.numel()
                tensor_offset = 0

                #we need to offset to get to the right element
                if i == 0 and param_offsets[i] > 0:
                    tensor_offset = param_offsets[i]
                    num_elements = num_elements - tensor_offset

                # We don't need all elements of the tensor if this tensor is
                # larger than we have space for in our curr sub-partition
                if num_elements > (sub_partition_size - current_size):
                    num_elements = sub_partition_size - current_size

                #we need a narrow view of the tensor based on the tensor offset and number of elements that
                #we need from this tensor
                if tensor_offset > 0 or num_elements < tensor.numel():
                    flat_tensor_list.append(tensor.contiguous().view(-1).narrow(
                        0,
                        int(tensor_offset),
                        int(num_elements)).to(dtype))
                else:
                    flat_tensor_list.append(tensor.to(dtype))
                my_params.append(param)

                #remember offset into partition and #elems for this tensor
                my_offsets.append((current_size, num_elements))

                current_size = current_size + num_elements

            #this means its the last partition and does not align with the dp boundary. We need to pad before flattening
            if current_size < sub_partition_size:
                my_offsets.append((None, None))
                my_params.append(None)
                if len(tensor_list) == 0:
                    assert default_device != None
                    flat_tensor_list.append(
                        torch.zeros(int(sub_partition_size - current_size),
                                    dtype=dtype,
                                    device=default_device))
                else:
                    flat_tensor_list.append(
                        torch.zeros(int(sub_partition_size - current_size),
                                    dtype=dtype,
                                    device=tensor_list[0].device))
            partition_params.append(my_params)  #flat_tensor_list)
            final_param_offsets.append(my_offsets)
            assert len(flat_tensor_list) == len(my_offsets), "{} {}".format(len(flat_tensor_list), len(my_offsets))
            flat_sub_partitions.append(_flatten_dense_tensors(flat_tensor_list))
        if num_comm_intervals is not None and len(
                flat_sub_partitions) < num_comm_intervals:
            # logger.info("padding w. sub partitions to ensure uniform communication")
            device = flat_sub_partitions[0].device
            for _ in range(num_comm_intervals - len(flat_sub_partitions)):
                flat_sub_partitions.append(
                    torch.zeros(int(sub_partition_size),
                                dtype=dtype,
                                device=device))
                partition_params.append([None])
                final_param_offsets.append([(None, None)])

        if return_partition_params:
            assert len(flat_sub_partitions) == len(partition_params)
            assert len(partition_params) == len(final_param_offsets), "{} {}".format(len(partition_params), len(final_param_offsets))
            return flat_sub_partitions, partition_params, final_param_offsets
        return flat_sub_partitions

    def zero_grad(self, set_grads_to_None=True):
        """
        Zero FP16 parameter grads.
        """
        # FP32 grad should never exist.
        # For speed, set model fp16 grad to None by default
        for group in self.fp16_groups:
            for p in group:
                if set_grads_to_None:
                    p.grad = None
                else:
                    if p.grad is not None:
                        p.grad.detach_()
                        p.grad.zero_()

    def free_grad_in_param_list(self, param_list):
        for p in param_list:
            if isinstance(p, list):
                for _p in p:
                    _p.grad = None
            else:
                p.grad = None

    def reduce_scatter_gradients(self,
                                 postscale_gradients,
                                 gradient_predivide_factor,
                                 gradient_average):
        world_size = dist.get_world_size(group=self.dp_process_group)
        local_rank = dist.get_rank(group=self.dp_process_group)

        for i, group in enumerate(self.fp16_groups):
            partition_param_map = {}
            param_partition_map = {}
            my_params = set()

            # [rank] -> [comm] -> partition
            num_comm_intervals = self.num_comm_intervals_per_group[i]
            all_sub_partitions = []
            for rank in range(world_size):
                # gsp is list of partitions indexed by comm_idx
                #FIXME: currently hardcoding fp16, should infer dtype
                grad_sub_partitions, partition_params, param_offsets = self.get_flat_sub_partitions(
                    comm_tensor_list=self.params_in_rank_sub_partitions[i][rank],
                    comm_param_offsets=self.params_in_rank_sub_partitions_offsets[i][rank],
                    sub_partition_size=self.sub_partition_sizes[i],
                    dtype=torch.half, #self.params_in_rank_sub_partitions[i][rank][0][0].dtype,
                    num_comm_intervals=self.num_comm_intervals_per_group[i],
                    default_device='cuda', #self.params_in_rank_sub_partitions[i][rank][0][0].device,
                    return_partition_params=True)
                all_sub_partitions.append(grad_sub_partitions)

                # create map from partition -> params in that partition
                for comm_idx, part in enumerate(grad_sub_partitions):
                    partition_param_map[part] = (partition_params[comm_idx],
                                                 param_offsets[comm_idx])

                for comm_idx, params in enumerate(partition_params):
                    for pidx, p in enumerate(params):
                        # store the parameters we care about locally
                        if rank == local_rank:
                            my_params.add(p)
                        # map from param -> partitions
                        if p in param_partition_map:
                            param_partition_map[p].append(grad_sub_partitions[comm_idx])
                        else:
                            param_partition_map[p] = [grad_sub_partitions[comm_idx]]

                assert len(grad_sub_partitions) == num_comm_intervals

            if not postscale_gradients:
                raise NotImplementedError("pre-scale_gradients is not implemented")

            all_comm_partitions = []
            for comm_idx in range(num_comm_intervals):
                single_comm_all_partitions = []
                for rank in range(world_size):
                    single_comm_all_partitions.append(all_sub_partitions[rank][comm_idx])
                dist.reduce_scatter(output=single_comm_all_partitions[local_rank],
                                    input_list=single_comm_all_partitions,
                                    group=self.dp_process_group)

                if gradient_average:
                    for partition in single_comm_all_partitions:
                        partition.mul_(gradient_predivide_factor / world_size)

                all_comm_partitions.append(single_comm_all_partitions)

            for p in my_params:
                partitions = param_partition_map[p]
                parts = []
                for part in partitions:
                    params, offsets = partition_param_map[part]
                    found = False
                    for p_idx, _p in enumerate(params):
                        if p.__hash__() == _p.__hash__():
                            found = True
                            if offsets[p_idx][0] is not None:
                                my_part = part.narrow(0,
                                                      offsets[p_idx][0],
                                                      offsets[p_idx][1])
                                parts.append(my_part)
                    assert found
                if p is not None:
                    updated_grad = _unflatten_dense_tensors(torch.cat(parts), [p])
                    p.grad.copy_(updated_grad[0])

    def step(self, closure=None):
        # First compute norm for all group so we know if there is overflow

        self.overflow = self.overflow_checker.check()

        prev_scale = self.loss_scale
        self._update_scale(self.overflow)
        if self.overflow:
            self.zero_grad()
            if self.verbose:
                logger.info("[deepspeed] OVERFLOW! Skipping step. Attempted loss "
                            "scale: {}, reducing to {}".format(
                                prev_scale,
                                self.loss_scale))
            return self.overflow

        norm_groups = []
        local_sub_partitions_grad_groups = []

        partition_id = dist.get_rank(group=self.dp_process_group)
        for i, group in enumerate(self.fp16_groups):

            #TODO RS: update get grad norm to support sub partitions
            norm_groups.append(get_grad_norm(group, mpu=self.mpu))

            #RS: update free grads w.r.t. sub partitions
            #free gradients for all the parameters that are not updated by this process
            self.free_grad_in_param_list(self.params_not_local[i])

            #create flat gradients for parameters updated by this process
            #tensor_list, first_offset, partition_size, dtype
            #single_grad_partition = self.get_flat_partition(
            #    tensor_list=self.params_in_partition[i],
            #    first_offset=self.first_offset[i],
            #    partition_size=self.partition_size[i],
            #    dtype=self.single_partition_of_fp32_groups[i].dtype
            #)

            #TODO RS: can we safely use dtype of the first sub-partition? i think so
            local_grad_sub_partitions = self.get_flat_sub_partitions(
                comm_tensor_list=self.params_in_rank_sub_partitions[i][partition_id],
                comm_param_offsets=self.params_in_rank_sub_partitions_offsets[i]
                [partition_id],
                sub_partition_size=self.sub_partition_sizes[i],
                dtype=self.local_sub_partitions_of_fp32_groups[i][0].dtype,
                num_comm_intervals=self.num_comm_intervals_per_group[i],
                default_device=self.local_sub_partitions_of_fp32_groups[i][0].device)

            #RS: update all our local params with sub-partition grads
            #logger. info("self.local_sub_partitions_of_fp32_groups[i]={}, local_grad_sub_partitions={}".format(len(self.local_sub_partitions_of_fp32_groups[i]), len(local_grad_sub_partitions)))
            for idx, sub_partition_param in enumerate(self.local_sub_partitions_of_fp32_groups[i]):
                sub_partition_param.grad = local_grad_sub_partitions[idx]
            #self.single_partition_of_fp32_groups[i].grad = single_grad_partition

            #RS: update free grads for sub-partitions
            #release all the gradient since we have already created a necessary copy in dp_grad_partition
            self.free_grad_in_param_list(
                self.params_in_rank_sub_partitions[i][partition_id])

            local_sub_partitions_grad_groups.append(local_grad_sub_partitions)

        #RS: update unscale/clip with sub partitions
        self.unscale_and_clip_grads(local_sub_partitions_grad_groups, norm_groups)

        self.optimizer.step()

        #RS: clear our sub partition grads
        #get rid of the fp32 gradients. Not needed anymore
        for group in self.local_sub_partitions_of_fp32_groups:
            for idx, sub_partition_param in enumerate(group):
                sub_partition_param.grad = None
            #group.grad = None

        #NOTE RS: removed norm_groups outer loop from original code, i don't think it's needed
        #RS: copy all sub-partition fp32 data to fp16 sub partitions
        # copy fp32 param data to fp16 partitions w.r.t. our local rank
        for fp16_all_sub_partitions, fp32_local_sub_partitions in zip(self.parallel_sub_partitioned_fp16_groups, self.local_sub_partitions_of_fp32_groups):
            for local_sub_partition_param_fp16, local_sub_partition_param_fp32 in zip(fp16_all_sub_partitions[partition_id], fp32_local_sub_partitions):
                local_sub_partition_param_fp16.data.copy_(
                    local_sub_partition_param_fp32.data)

        #RS: all_gather/broadcast sub-partitions in separate comm calls
        #gather the updated weights from everyone
        for fp16_all_sub_partitions in self.parallel_comm_sub_partitioned_fp16_groups:
            for comm_id, sub_partitions in enumerate(fp16_all_sub_partitions):
                dist.all_gather(sub_partitions,
                                sub_partitions[partition_id],
                                group=self.dp_process_group)

        # TODO: we probably don't need this? just to be safe
        for i in range(len(norm_groups)):
            updated_params = _unflatten_dense_tensors(self.fp16_groups_flat[i],
                                                      self.fp16_groups[i])
            for p, q in zip(self.fp16_groups[i], updated_params):
                p.data = q.data

        return self.overflow

    def unscale_and_clip_grads(self, grad_groups_flat, norm_groups):
        total_norm = 0.0
        for norm in norm_groups:
            total_norm += norm**2.0
        total_norm = math.sqrt(total_norm)

        # compute combined scale factor for this group
        combined_scale = self.loss_scale
        if self.clip_grad > 0.:
            # norm is in fact norm*scale
            clip = ((total_norm / self.loss_scale) + 1e-6) / self.clip_grad
            if clip > 1:
                combined_scale = clip * self.loss_scale

        for grad in grad_groups_flat:
            if isinstance(grad, list):
                sub_partitions = grad
                for g in sub_partitions:
                    g.data.mul_(1. / combined_scale)
            else:
                grad.data.mul_(1. / combined_scale)

    def backward(self, loss, retain_graph=False):
        self.loss_scaler.backward(loss.float(), retain_graph=retain_graph)

    def _update_scale(self, has_overflow=False):
        self.loss_scaler.update_scale(has_overflow)

    # Promote state so it can be retrieved or set via "fp16_optimizer_instance.state"
    def _get_state(self):
        return self.optimizer.state

    def _set_state(self, value):
        self.optimizer.state = value

    state = property(_get_state, _set_state)

    # Promote param_groups so it can be retrieved or set via "fp16_optimizer_instance.param_groups"
    # (for example, to adjust the learning rate)
    def _get_param_groups(self):
        return self.optimizer.param_groups

    def _set_param_groups(self, value):
        self.optimizer.param_groups = value

    param_groups = property(_get_param_groups, _set_param_groups)

    # Promote loss scale so it can be retrieved or set via "fp16_optimizer_instance.loss_scale"
    def _get_loss_scale(self):
        return self.loss_scaler.loss_scale

    def _set_loss_scale(self, value):
        self.loss_scaler.cur_scale = value

    loss_scale = property(_get_loss_scale, _set_loss_scale)
    cur_scale = property(_get_loss_scale, _set_loss_scale)

    # Return group tensor after removing paddings that are added for alignment to DP world size.
    # This method works on the assumption that each group contains sub partitions.
    def _get_groups_without_padding(self, groups_with_padding):
        groups_without_padding = []
        local_rank = dist.get_rank(group=self.dp_process_group)
        for i, group in enumerate(groups_with_padding):
            low_index = local_rank * len(group)
            high_index = (local_rank + 1) * len(group)
            group_paddings = self.group_paddings[i][low_index:high_index]
            lean_sub_partitions = []
            for j, sub_partition in enumerate(group):
                lean_length = sub_partition.numel() - group_paddings[j]
                lean_sub_partitions.append(sub_partition[:lean_length])
            groups_without_padding.append(lean_sub_partitions)

        return groups_without_padding

    # Return optimizer state after removing paddings that are added for alignment.
    def _get_state_without_padding(self, state_with_padding, padding):
        lean_state = {}
        for key, value in state_with_padding.items():
            lean_length = value.numel() - padding
            lean_state[key] = value[:lean_length]

        return lean_state

    # Return base optimizer states.
    # This method assumes that each param group contains a single flattened tensor.
    def _get_base_optimizer_state(self):
        optimizer_groups_state = []
        local_rank = dist.get_rank(group=self.dp_process_group)
        for group_idx, group in enumerate(self.optimizer.param_groups):
            group_lean_state = []
            low_index = local_rank * self.num_comm_intervals_per_group[group_idx]
            high_index = (local_rank + 1) * self.num_comm_intervals_per_group[group_idx]
            param_paddings = self.group_paddings[group_idx][low_index:high_index]
            for param_idx, param in enumerate(group['params']):
                lean_state = self._get_state_without_padding(self.optimizer.state[param],
                                                             param_paddings[param_idx])
                group_lean_state.append(lean_state)

            optimizer_groups_state.append(group_lean_state)

        return optimizer_groups_state

    def state_dict(self):
        """
        Returns a dict containing the current state of this :class:`FP16_Optimizer` instance.
        This dict contains attributes of :class:`FP16_Optimizer`, as well as the state_dict
        of the contained Pytorch optimizer.
        Example::
            checkpoint = {}
            checkpoint['model'] = model.state_dict()
            checkpoint['optimizer'] = optimizer.state_dict()
            torch.save(checkpoint, "saved.pth")
        """
        state_dict = {}
        state_dict['loss_scaler'] = self.loss_scaler
        state_dict['dynamic_loss_scale'] = self.dynamic_loss_scale
        state_dict['overflow'] = self.overflow
        state_dict['base_optimizer_state'] = self._get_base_optimizer_state()

        state_dict['zero_stage'] = ZERO_OPTIMIZATION_OPTIMIZER_STATES
        state_dict['partition_count'] = self.partition_count
        state_dict['num_comm_intervals_per_group'] = self.num_comm_intervals_per_group

        # Remove paddings for DP alignment to enable loading for other alignment values
        fp32_groups_without_padding = self._get_groups_without_padding(
            self.local_sub_partitions_of_fp32_groups)
        state_dict['local_sub_partitions_of_fp32_groups'] = fp32_groups_without_padding

        return state_dict

<<<<<<< HEAD
    def _retrieve_group_sub_partition_weights(self, all_partition_fp32_weights):
        partition_id = dist.get_rank(group=self.dp_process_group)

        all_sub_partition_weights = []
        for partition_weights in all_partition_fp32_weights:
            for sub_partition_weights in partition_weights:
                all_sub_partition_weights.append(sub_partition_weights)

        flat_merged_weights = flatten_dense_tensors_sub_partition_aligned(
            tensor_list=all_sub_partition_weights,
            dp=dist.get_world_size(group=self.dp_process_group),
            max_elements_per_comm=self.max_elements_per_comm,
            pg=self.dp_process_group)

        comm_partitions, dp_sub_partitions, element_intervals, sub_partition_size, num_comm_intervals = \
            self.get_data_parallel_sub_partitions(
                tensor=flat_merged_weights,
                max_elements_per_comm=self.max_elements_per_comm,
                world_size=dist.get_world_size(group=self.dp_process_group),
                dp_process_group=self.dp_process_group
            )

        return [sub_partition for sub_partition in dp_sub_partitions[partition_id]]

    # Restore base optimizer fp32 weights from checkpoint by:
    # 1) Merging fp32 weights from checkpoints of all partitions
    # 2) Extracting fp32 weights for current partition from merged weights
    # 3) Using extracted weights to update base optimizer weights directly.
    def _restore_from_fp32_weights(self, all_state_dict):
        sub_partition_of_fp32_groups = []
        for group_idx in range(len(self.local_sub_partitions_of_fp32_groups)):
            all_partition_fp32_weights = [
                sd['local_sub_partitions_of_fp32_groups'][group_idx]
                for sd in all_state_dict
            ]
            sub_partition_weights = self._retrieve_group_sub_partition_weights(
                all_partition_fp32_weights)
            sub_partition_of_fp32_groups.append(sub_partition_weights)

        for current_group, saved_group in zip(self.local_sub_partitions_of_fp32_groups, sub_partition_of_fp32_groups):
            for current_sub_part, saved_sub_part in zip(current_group, saved_group):
                current_sub_part.data.copy_(saved_sub_part.data)

    # Restore base optimizer fp32 weights from ZeRO fp16 weights
    def _restore_from_fp16_weights(self):
        partition_id = dist.get_rank(group=self.dp_process_group)
        for fp16_partitions, fp32_partitions in zip(self.parallel_sub_partitioned_fp16_groups, self.local_sub_partitions_of_fp32_groups):
            for fp16_sub_partition, fp32_sub_partition in zip(fp16_partitions[partition_id], fp32_partitions):
                fp32_sub_partition.data.copy_(fp16_sub_partition.data)

    # Extract optimizer state for current partition from merged states of all partitions
    def _partition_base_optimizer_state(self, state_key, all_partition_states):
        partition_id = dist.get_rank(group=self.dp_process_group)
        alignment = dist.get_world_size(group=self.dp_process_group)

        flat_merged_partitions = flatten_dense_tensors_sub_partition_aligned(
            tensor_list=all_partition_states,
            dp=dist.get_world_size(group=self.dp_process_group),
            max_elements_per_comm=self.max_elements_per_comm,
            pg=self.dp_process_group)

        comm_partitions, dp_sub_partitions, element_intervals, sub_partition_size, num_comm_intervals = \
            self.get_data_parallel_sub_partitions(
                tensor=flat_merged_partitions,
                max_elements_per_comm=self.max_elements_per_comm,
                world_size=dist.get_world_size(group=self.dp_process_group),
                dp_process_group=self.dp_process_group
            )

        return [sub_partition for sub_partition in dp_sub_partitions[partition_id]]

    # Compute the optimizer state partitions for the group by
    # 1) Merging state values across the previous partitioning.
    # 2) Repartition state values for the new partitioning
    # 3) Return state corresponding to local partition
    def _retrieve_group_optimizer_states(self, all_partition_states):
        merged_optimizer_states = {}
        for partition_state in all_partition_states:
            for sub_partition_state in partition_state:
                for key, value in sub_partition_state.items():
                    if not key in merged_optimizer_states.keys():
                        merged_optimizer_states[key] = [value]
                    else:
                        merged_optimizer_states[key].append(value)

        group_optimizer_states = {}
        for key, value in merged_optimizer_states.items():
            group_optimizer_states[key] = self._partition_base_optimizer_state(
                key,
                value)

        return group_optimizer_states

    # Restore base optimizer state from checkpoint by
    # 1) Merging optimizer state from checkpoints of all partitions
    # 2) Extracting optimizer state for current partition from the merged state
    # 3) Using the extracted value to directly update the base optimizer.
    def _restore_base_optimizer_state(self, state_dict_list):
        base_optimizer_group_states = []
        for group_idx in range(len(self.optimizer.param_groups)):
            all_partition_group_states = [
                sd['base_optimizer_state'][group_idx] for sd in state_dict_list
            ]
            group_optimizer_states = self._retrieve_group_optimizer_states(
                all_partition_group_states)
            base_optimizer_group_states.append(group_optimizer_states)

        for group_idx, group in enumerate(self.optimizer.param_groups):
            for param_idx, param in enumerate(group['params']):
                for key, saved in base_optimizer_group_states[group_idx].items():
                    current = self.optimizer.state[param][key]
                    current.data.copy_(saved[param_idx].data)

    def load_state_dict(self,
                        state_dict_list,
                        load_optimizer_states=True,
                        load_from_fp32_weights=False):
=======
    # Refresh the fp32 master params from the fp16 copies.
    def refresh_fp32_params(self):
        partition_id = dist.get_rank(group=self.dp_process_group)
        for fp16_all_sub_partitions, fp32_local_sub_partitions in zip(self.parallel_sub_partitioned_fp16_groups, self.local_sub_partitions_of_fp32_groups):
            for local_sub_partition_param_fp16, local_sub_partition_param_fp32 in zip(fp16_all_sub_partitions[partition_id], fp32_local_sub_partitions):
                local_sub_partition_param_fp32.data.copy_(
                    local_sub_partition_param_fp16.data)

    def load_state_dict(self, state_dict, load_optimizer_states=True):
>>>>>>> f5453124
        """
        Loads a state_dict created by an earlier call to state_dict().
        If ``fp16_optimizer_instance`` was constructed from some ``init_optimizer``,
        whose parameters in turn came from ``model``, it is expected that the user
        will call ``model.load_state_dict()`` before
        ``fp16_optimizer_instance.load_state_dict()`` is called.
        Example::
            model = torch.nn.Linear(D_in, D_out).cuda().half()
            optimizer = torch.optim.SGD(model.parameters(), lr=1e-3)
            optimizer = FP16_Optimizer(optimizer, static_loss_scale = 128.0)
            ...
            checkpoint = torch.load("saved.pth")
            model.load_state_dict(checkpoint['model'])
            optimizer.load_state_dict(checkpoint['optimizer'])
        """
        # I think it should actually be ok to reload the optimizer before the model.
        self.loss_scaler = state_dict_list[0]['loss_scaler']
        self.dynamic_loss_scale = state_dict_list[0]['dynamic_loss_scale']
        self.overflow = state_dict_list[0]['overflow']

        if load_optimizer_states:
            self._restore_base_optimizer_state(state_dict_list)

        if load_from_fp32_weights:
            self._restore_from_fp32_weights(state_dict_list)
        else:
            self._restore_from_fp16_weights()<|MERGE_RESOLUTION|>--- conflicted
+++ resolved
@@ -81,23 +81,7 @@
                                  dtype=tensor_list[0].dtype)
         aligned_tensor_list = tensor_list + [pad_tensor]
 
-<<<<<<< HEAD
-    if pg is None or dist.get_rank(group=pg) == 0:
-        print("Number of Elements (w. padding) is ", num_elements)
-        lean_num_elements = sum([tensor.numel() for tensor in tensor_list])
-        print(
-            f"Padding overhead is {num_elements} / {lean_num_elements} = {num_elements/lean_num_elements}"
-        )
-
-    padded_num_elems = 0
-    for p in padded_tensor_list:
-        padded_num_elems += p.numel()
-    assert num_elements == padded_num_elems, "{} != {}, rank={}".format(num_elements, padded_num_elems, dist.get_rank())
-
-    return _flatten_dense_tensors(padded_tensor_list)
-=======
     return _flatten_dense_tensors(aligned_tensor_list)
->>>>>>> f5453124
 
 
 def _single_range_check(current_index, start_index, end_index, tensor_size):
@@ -862,7 +846,6 @@
 
         return state_dict
 
-<<<<<<< HEAD
     def _retrieve_group_sub_partition_weights(self, all_partition_fp32_weights):
         partition_id = dist.get_rank(group=self.dp_process_group)
 
@@ -906,12 +889,6 @@
             for current_sub_part, saved_sub_part in zip(current_group, saved_group):
                 current_sub_part.data.copy_(saved_sub_part.data)
 
-    # Restore base optimizer fp32 weights from ZeRO fp16 weights
-    def _restore_from_fp16_weights(self):
-        partition_id = dist.get_rank(group=self.dp_process_group)
-        for fp16_partitions, fp32_partitions in zip(self.parallel_sub_partitioned_fp16_groups, self.local_sub_partitions_of_fp32_groups):
-            for fp16_sub_partition, fp32_sub_partition in zip(fp16_partitions[partition_id], fp32_partitions):
-                fp32_sub_partition.data.copy_(fp16_sub_partition.data)
 
     # Extract optimizer state for current partition from merged states of all partitions
     def _partition_base_optimizer_state(self, state_key, all_partition_states):
@@ -976,21 +953,23 @@
                     current = self.optimizer.state[param][key]
                     current.data.copy_(saved[param_idx].data)
 
+
+    # Restore base optimizer fp32 weights from ZeRO fp16 weights
+    def _restore_from_fp16_weights(self):
+        partition_id = dist.get_rank(group=self.dp_process_group)
+        for fp16_partitions, fp32_partitions in zip(self.parallel_sub_partitioned_fp16_groups, self.local_sub_partitions_of_fp32_groups):
+            for fp16_sub_partition, fp32_sub_partition in zip(fp16_partitions[partition_id], fp32_partitions):
+                fp32_sub_partition.data.copy_(fp16_sub_partition.data)
+
+    # Refresh the fp32 master params from the fp16 copies.
+    def refresh_fp32_params(self):
+        self._restore_from_fp16_weights()
+
+
     def load_state_dict(self,
                         state_dict_list,
                         load_optimizer_states=True,
                         load_from_fp32_weights=False):
-=======
-    # Refresh the fp32 master params from the fp16 copies.
-    def refresh_fp32_params(self):
-        partition_id = dist.get_rank(group=self.dp_process_group)
-        for fp16_all_sub_partitions, fp32_local_sub_partitions in zip(self.parallel_sub_partitioned_fp16_groups, self.local_sub_partitions_of_fp32_groups):
-            for local_sub_partition_param_fp16, local_sub_partition_param_fp32 in zip(fp16_all_sub_partitions[partition_id], fp32_local_sub_partitions):
-                local_sub_partition_param_fp32.data.copy_(
-                    local_sub_partition_param_fp16.data)
-
-    def load_state_dict(self, state_dict, load_optimizer_states=True):
->>>>>>> f5453124
         """
         Loads a state_dict created by an earlier call to state_dict().
         If ``fp16_optimizer_instance`` was constructed from some ``init_optimizer``,
